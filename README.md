# PULPissimo

![](doc/pulpissimo_archi.png)

PULPissimo is the microcontroller architecture of the more recent PULP chips,
part of the ongoing "PULP platform" collaboration between ETH Zurich and the
University of Bologna - started in 2013.

PULPissimo, like PULPino, is a single-core platform. However, it represents a
significant step ahead in terms of completeness and complexity with respect to
PULPino - in fact, the PULPissimo system is used as the main System-on-Chip
controller for all recent multi-core PULP chips, taking care of autonomous I/O,
advanced data pre-processing, external interrupts, etc.
The PULPissimo architecture includes:

- Either the RI5CY core or the zero-riscy one as main core
- Autonomous Input/Output subsystem (uDMA)
- New memory subsystem
- Support for Hardware Processing Engines (HWPEs)
- New simple interrupt controller
- New peripherals
- New SDK

RISCY is an in-order, single-issue core with 4 pipeline stages and it has
an IPC close to 1, full support for the base integer instruction set (RV32I),
compressed instructions (RV32C) and multiplication instruction set extension
(RV32M). It can be configured to have single-precision floating-point
instruction set extension (RV32F). It implements several ISA extensions
such as: hardware loops, post-incrementing load and store instructions,
bit-manipulation instructions, MAC operations, support fixed-point operations,
packed-SIMD instructions and the dot product. It has been designed to increase
the energy efficiency of in ultra-low-power signal processing applications.
RISCY implementes a subset of the 1.9 privileged specification.
Further information about the core can be found at
http://ieeexplore.ieee.org/abstract/document/7864441/
and in the documentation of the IP.

zero-riscy is an in-order, single-issue core with 2 pipeline stages and it
has full support for the base integer instruction set (RV32I) and
compressed instructions (RV32C).
It can be configured to have multiplication instruction set extension (RV32M)
and the reduced number of registers extension (RV32E). It has been designed to
target ultra-low-power and ultra-low-area constraints. zero-riscy implementes
a subset of the 1.9 privileged specification.
Further information about the core can be found at
http://ieeexplore.ieee.org/document/8106976/
and in the documentation of the IP.

PULPissimo includes a new efficient I/O subsystem via a uDMA (micro-DMA) which
communicates with the peripherals autonomously. The core just needs to program
the uDMA and wait for it to handle the transfer.
Further information about the core can be found at
http://ieeexplore.ieee.org/document/8106971/
and in the documentation of the IP.

PULPissimo supports I/O on interfaces such as:

- SPI (as master)
- I2S
- Camera Interface (CPI)
- I2C
- UART
- JTAG

PULPissimo also supports integration of hardware accelerators (Hardware
Processing Engines) that share memory with the RI5CY core and are programmed on
the memory map. An example accelerator, performing multiply-accumulate on a
vector of fixed-point values, can be found in `ips/hwpe-mac-engine` (after
updating the IPs: see below in the Getting Started section).
The `ips/hwpe-stream` and `ips/hwpe-ctrl` folders contain the IPs necessary to
plug streaming accelerators into a PULPissimo or PULP system on the data and
control plane.
For further information on how to design and integrate such accelerators,
see `ips/hwpe-stream/doc` and https://arxiv.org/abs/1612.05974.

## Getting Started

### Prerequisites
To be able to use the PULPissimo platform, you need to have installed the software
development kit for PULP/PULPissimo.

First install the system dependencies indicated here:
https://github.com/pulp-platform/pulp-builder/blob/master/README.md

Then execute the following commands:
```
git clone https://github.com/pulp-platform/pulp-builder.git
cd pulp-builder
<<<<<<< HEAD
git checkout 43e25418bc9590360456ddb97bd29ffb1a6a05e7
=======
git checkout b3b255b0f653fce950cf730972c8ad07b1be7bf0
>>>>>>> 6bd9d4b4
source configs/pulpissimo.sh
./scripts/clean
./scripts/update-runtime
./scripts/build-runtime
source sdk-setup.sh
source configs/rtl.sh
cd ..
```

### Building the RTL simulation platform
To build the RTL simulation platform, start by getting the latest version of the
IPs composing the PULP system:
```
./update-ips
```
This will download all the required IPs, solve dependencies and generate the
scripts by calling `./generate-scripts`. 

After having access to the SDK, you can build the simulation platform by doing
the following:
```
source setup/vsim.sh
cd sim/
make clean lib build opt
```
This command builds a version of the simulation platform with no dependencies on
external models for peripherals. See below (Proprietary verification IPs) for
details on how to plug in some models of real SPI, I2C, I2S peripherals.

### Downloading and running tests
Finally, you can download and run the tests; for that you can checkout the
following repositories:

Runtime tests: https://github.com/pulp-platform/pulp-rt-examples

Now you can change directory to your favourite test e.g.: for an hello world
test, run
```
cd pulp-rt-examples/hello
make clean all run
```
The open-source simulation platform relies on JTAG to emulate preloading of the
PULP L2 memory. If you want to simulate a more realistic scenario (e.g.
accessing an external SPI Flash), look at the sections below.

In case you want to see the Modelsim GUI, just type
```
make run gui=1
```
before starting the simulation.

If you want to save a (compressed) VCD for further examination, type
```
make run vsim/script=export_run.tcl
```
before starting the simulation. You will find the VCD in
`build/<SRC_FILE_NAME>/pulpissimo/export.vcd.gz` where 
`<SRC_FILE_NAME>` is the name of the C source of the test.

### Building and using the virtual platform

Once the RTL platform is installed, the following commands can be executed to install and use the virtual platform:
```
git clone https://github.com/pulp-platform/pulp-builder.git
cd pulp-builder
git checkout b3b255b0f653fce950cf730972c8ad07b1be7bf0
source configs/pulpissimo.sh
./scripts/build-gvsoc
source sdk-setup.sh
source configs/gvsoc.sh
cd ..
```

Then tests can be compiled and run as for the RTL platform. When switching from one platform to another, it may be needed to regenrate the test configuration with this command:
```
make conf
```

More information is available in the documentation here: pulp-builder/install/doc/vp/index.html


## Proprietary verification IPs
The full simulation platform can take advantage of a few models of commercial
SPI, I2C, I2S peripherals to attach to the open-source PULP simulation platform.
In `rtl/vip/spi_flash`, `rtl/vip/i2c_eeprom`, `rtl/vip/i2s` you find the
instructions to install SPI, I2C and I2S models.

When the SPI flash model is installed, it will be possible to switch to a more
realistic boot simulation, where the internal ROM of PULP is used to perform an
initial boot and to start to autonomously fetch the program from the SPI flash.
To do this, the `LOAD_L2` parameter of the testbench has to be switched from
`JTAG` to `STANDALONE`.

## PULP platform structure
After being fully setup as explained in the Getting Started section, this root
repository is structured as follows:
- `rtl/tb` contains the main platform testbench and the related files.
- `rtl/vip` contains the verification IPs used to emulate external peripherals,
  e.g. SPI flash and camera.
- `rtl` could also contain other material (e.g. global includes, top-level
  files)
- `ips` contains all IPs downloaded by `update-ips` script. Most of the actual
  logic of the platform is located in these IPs.
- `sim` contains the ModelSim/QuestaSim simulation platform.
- `pulp-sdk` contains the PULP software development kit; `pulp-sdk/tests`
  contains all tests released with the SDK.
- `ipstools` contains the utils to download and manage the IPs and their
  dependencies.
- `ips_list.yml` contains the list of IPs required directly by the platform.
  Notice that each of them could in turn depend on other IPs, so you will
  typically find many more IPs in the `ips` directory than are listed in
  this file.
- `rtl_list.yml` contains the list of places where local RTL sources are found
  (e.g. `rtl/tb`, `rtl/vip`).

## Requirements
The RTL platform has the following requirements:
- Relatively recent Linux-based operating system; we tested *Ubuntu 16.04* and
  *CentOS 7*.
- Mentor ModelSim in reasonably recent version (we tested it with version *10.6b*
-- the free version provided by Altera is only partially working, see issue #12).
- Python 3.4, with the `pyyaml` module installed (you can get that with
  `pip3 install pyyaml`).
- The SDK has its own dependencies, listed in
  https://github.com/pulp-platform/pulp-sdk/blob/master/README.md

## Repository organization
The PULP and PULPissimo platforms are highly hierarchical and the Git 
repositories for the various IPs follow the hierarchy structure to keep maximum
flexibility.
Most of the complexity of the IP updating system are hidden behind the
`update-ips` and `generate-scripts` Python scripts; however, a few details are
important to know:
- Do not assume that the `master` branch of an arbitrary IP is stable; many
  internal IPs could include unstable changes at a certain point of their
  history. Conversely, in top-level platforms (`pulpissimo`, `pulp`) we always
  use *stable* versions of the IPs. Therefore, you should be able to use the
  `master` branch of `pulpissimo` safely.
- By default, the IPs will be collected from GitHub using HTTPS. This makes it
  possible for everyone to clone them without first uploading an SSH key to
  GitHub. However, for development it is often easier to use SSH instead,
  particularly if you want to push changes back.
  To enable this, just replace `https://github.com` with `git@github.com` in the
  `ipstools_cfg.py` configuration file in the root of this repository.

The tools used to collect IPs and create scripts for simulation have many
features that are not necessarily intended for the end user, but can be useful
for developers; if you want more information, e.g. to integrate your own
repository into the flow, you can find documentation at
https://github.com/pulp-platform/IPApproX/blob/master/README.md

## External contributions
The supported way to provide external contributions is by forking one of our
repositories, applying your patch and submitting a pull request where you
describe your changes in detail, along with motivations.
The pull request will be evaluated and checked with our regression test suite
for possible integration.
If you want to replace our version of an IP with your GitHub fork, just add
`group: YOUR_GITHUB_NAMESPACE` to its entry in `ips_list.yml` or
`ips/pulp_soc/ips_list.yml`.
While we are quite relaxed in terms of coding style, please try to follow these
recommendations:
https://github.com/pulp-platform/ariane/blob/master/CONTRIBUTING.md

## Known issues
The current version of the PULPissimo platform does not include yet an FPGA port
or example scripts for ASIC synthesis; both things may be deployed in the
future.
The `ipstools` includes only partial support for simulation flows different from
ModelSim/QuestaSim.

## Support & Questions
For support on any issue related to this platform or any of the IPs, please add
an issue to our tracker on https://github.com/pulp-platform/pulpissimo/issues<|MERGE_RESOLUTION|>--- conflicted
+++ resolved
@@ -86,11 +86,7 @@
 ```
 git clone https://github.com/pulp-platform/pulp-builder.git
 cd pulp-builder
-<<<<<<< HEAD
-git checkout 43e25418bc9590360456ddb97bd29ffb1a6a05e7
-=======
 git checkout b3b255b0f653fce950cf730972c8ad07b1be7bf0
->>>>>>> 6bd9d4b4
 source configs/pulpissimo.sh
 ./scripts/clean
 ./scripts/update-runtime
@@ -107,7 +103,7 @@
 ./update-ips
 ```
 This will download all the required IPs, solve dependencies and generate the
-scripts by calling `./generate-scripts`. 
+scripts by calling `./generate-scripts`.
 
 After having access to the SDK, you can build the simulation platform by doing
 the following:
@@ -147,7 +143,7 @@
 make run vsim/script=export_run.tcl
 ```
 before starting the simulation. You will find the VCD in
-`build/<SRC_FILE_NAME>/pulpissimo/export.vcd.gz` where 
+`build/<SRC_FILE_NAME>/pulpissimo/export.vcd.gz` where
 `<SRC_FILE_NAME>` is the name of the C source of the test.
 
 ### Building and using the virtual platform
@@ -218,7 +214,7 @@
   https://github.com/pulp-platform/pulp-sdk/blob/master/README.md
 
 ## Repository organization
-The PULP and PULPissimo platforms are highly hierarchical and the Git 
+The PULP and PULPissimo platforms are highly hierarchical and the Git
 repositories for the various IPs follow the hierarchy structure to keep maximum
 flexibility.
 Most of the complexity of the IP updating system are hidden behind the
