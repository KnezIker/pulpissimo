#
# List of IPs and relative branch/commit-hash/tag.
# Uses the YAML syntax.
#
# Examples:
#
#   or10n:
#     commit: tags/PULP3_final
#     domain: [cluster]
#   udma:
#     commit: 62b10440
#     domain: [soc]
#   axi_slice:
#     commit: master
#     domain: [soc,cluster]
# If a *tag* or *commit* is referenced, the IP will be in a
#  state of DETACHED HEAD. Before committing any additional
#  work, make sure to checkout a branch.
#

pulp_soc:
<<<<<<< HEAD
  commit: dbg_dev 
=======
  commit: arnold_new_udma
>>>>>>> 2bdaec3a
  server: https://github.com
  group:  pulp-platform

tbtools:
  commit: master
  server: https://github.com
  group:  pulp-platform<|MERGE_RESOLUTION|>--- conflicted
+++ resolved
@@ -19,11 +19,7 @@
 #
 
 pulp_soc:
-<<<<<<< HEAD
-  commit: dbg_dev 
-=======
-  commit: arnold_new_udma
->>>>>>> 2bdaec3a
+  commit: dbg_dev
   server: https://github.com
   group:  pulp-platform
 
