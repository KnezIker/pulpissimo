--- conflicted
+++ resolved
@@ -19,13 +19,8 @@
 #
 
 pulp_soc:
-<<<<<<< HEAD
-  commit: fpga 
-  server: git@github.com
-=======
-  commit: master
+  commit: fpga
   server: https://github.com
->>>>>>> ec25d707
   group:  pulp-platform
 
 tbtools:
