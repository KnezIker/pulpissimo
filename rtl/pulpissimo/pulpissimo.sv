// Copyright 2018 ETH Zurich and University of Bologna.
// Copyright and related rights are licensed under the Solderpad Hardware
// License, Version 0.51 (the "License"); you may not use this file except in
// compliance with the License.  You may obtain a copy of the License at
// http://solderpad.org/licenses/SHL-0.51. Unless required by applicable law
// or agreed to in writing, software, hardware and materials distributed under
// this License is distributed on an "AS IS" BASIS, WITHOUT WARRANTIES OR
// CONDITIONS OF ANY KIND, either express or implied. See the License for the
// specific language governing permissions and limitations under the License.

module pulpissimo
#(
  parameter CORE_TYPE   = 0, // 0 for RISCY, 1 for ZERORISCY, 2 for MICRORISCY
  parameter USE_FPU     = 1,
  parameter USE_HWPE    = 1
)
(

   inout  wire        pad_spim_sdio0,
   inout  wire        pad_spim_sdio1,
   inout  wire        pad_spim_sdio2,
   inout  wire        pad_spim_sdio3,
   inout  wire        pad_spim_csn0,
   inout  wire        pad_spim_csn1,
   inout  wire        pad_spim_sck,

   inout  wire        pad_uart_rx,
   inout  wire        pad_uart_tx,

   inout  wire        pad_cam_pclk,
   inout  wire        pad_cam_hsync,
   inout  wire        pad_cam_data0,
   inout  wire        pad_cam_data1,
   inout  wire        pad_cam_data2,
   inout  wire        pad_cam_data3,
   inout  wire        pad_cam_data4,
   inout  wire        pad_cam_data5,
   inout  wire        pad_cam_data6,
   inout  wire        pad_cam_data7,
   inout  wire        pad_cam_vsync,

   inout  wire        pad_sdio_clk,
   inout  wire        pad_sdio_cmd,
   inout  wire        pad_sdio_data0,
   inout  wire        pad_sdio_data1,
   inout  wire        pad_sdio_data2,
   inout  wire        pad_sdio_data3,

   inout  wire        pad_i2c0_sda,
   inout  wire        pad_i2c0_scl,

   inout  wire        pad_i2s0_sck,
   inout  wire        pad_i2s0_ws,
   inout  wire        pad_i2s0_sdi,
   inout  wire        pad_i2s1_sdi,

   inout  wire        pad_reset_n,
   inout  wire        pad_bootsel,

   inout  wire        pad_jtag_tck,
   inout  wire        pad_jtag_tdi,
   inout  wire        pad_jtag_tdo,
   inout  wire        pad_jtag_tms,
   inout  wire        pad_jtag_trst,

   inout  wire        pad_xtal_in
  );

  localparam AXI_ADDR_WIDTH             = 32;
  localparam AXI_CLUSTER_SOC_DATA_WIDTH = 64;
  localparam AXI_SOC_CLUSTER_DATA_WIDTH = 32;
  localparam AXI_CLUSTER_SOC_ID_WIDTH   = 6;
  localparam AXI_SOC_CLUSTER_ID_WIDTH   = 4;

  localparam AXI_USER_WIDTH             = 6;
  localparam AXI_CLUSTER_SOC_STRB_WIDTH = AXI_CLUSTER_SOC_DATA_WIDTH/8;
  localparam AXI_SOC_CLUSTER_STRB_WIDTH = AXI_SOC_CLUSTER_DATA_WIDTH/8;

  localparam BUFFER_WIDTH               = 8;
  localparam EVENT_WIDTH                = 8;

  localparam CVP_ADDR_WIDTH             = 32;
  localparam CVP_DATA_WIDTH             = 32;

  //***********************************************************
  //********** PAD FRAME TO PAD CONTROL SIGNALS ***************
  //***********************************************************

  logic [47:0][5:0] s_pad_cfg ;

  logic s_out_spim_sdio0 ;
  logic s_out_spim_sdio1 ;
  logic s_out_spim_sdio2 ;
  logic s_out_spim_sdio3 ;
  logic s_out_spim_csn0  ;
  logic s_out_spim_csn1  ;
  logic s_out_spim_sck   ;
  logic s_out_uart_rx    ;
  logic s_out_uart_tx    ;
  logic s_out_cam_pclk   ;
  logic s_out_cam_hsync  ;
  logic s_out_cam_data0  ;
  logic s_out_cam_data1  ;
  logic s_out_cam_data2  ;
  logic s_out_cam_data3  ;
  logic s_out_cam_data4  ;
  logic s_out_cam_data5  ;
  logic s_out_cam_data6  ;
  logic s_out_cam_data7  ;
  logic s_out_cam_vsync  ;
  logic s_out_sdio_clk   ;
  logic s_out_sdio_cmd   ;
  logic s_out_sdio_data0 ;
  logic s_out_sdio_data1 ;
  logic s_out_sdio_data2 ;
  logic s_out_sdio_data3 ;
  logic s_out_i2c0_sda   ;
  logic s_out_i2c0_scl   ;
  logic s_out_i2s0_sck   ;
  logic s_out_i2s0_ws    ;
  logic s_out_i2s0_sdi   ;
  logic s_out_i2s1_sdi   ;

  logic s_in_spim_sdio0  ;
  logic s_in_spim_sdio1  ;
  logic s_in_spim_sdio2  ;
  logic s_in_spim_sdio3  ;
  logic s_in_spim_csn0   ;
  logic s_in_spim_csn1   ;
  logic s_in_spim_sck    ;
  logic s_in_uart_rx     ;
  logic s_in_uart_tx     ;
  logic s_in_cam_pclk    ;
  logic s_in_cam_hsync   ;
  logic s_in_cam_data0   ;
  logic s_in_cam_data1   ;
  logic s_in_cam_data2   ;
  logic s_in_cam_data3   ;
  logic s_in_cam_data4   ;
  logic s_in_cam_data5   ;
  logic s_in_cam_data6   ;
  logic s_in_cam_data7   ;
  logic s_in_cam_vsync   ;
  logic s_in_sdio_clk    ;
  logic s_in_sdio_cmd    ;
  logic s_in_sdio_data0  ;
  logic s_in_sdio_data1  ;
  logic s_in_sdio_data2  ;
  logic s_in_sdio_data3  ;
  logic s_in_i2c0_sda    ;
  logic s_in_i2c0_scl    ;
  logic s_in_i2s0_sck    ;
  logic s_in_i2s0_ws     ;
  logic s_in_i2s0_sdi    ;
  logic s_in_i2s1_sdi    ;

  logic s_oe_spim_sdio0  ;
  logic s_oe_spim_sdio1  ;
  logic s_oe_spim_sdio2  ;
  logic s_oe_spim_sdio3  ;
  logic s_oe_spim_csn0   ;
  logic s_oe_spim_csn1   ;
  logic s_oe_spim_sck    ;
  logic s_oe_uart_rx     ;
  logic s_oe_uart_tx     ;
  logic s_oe_cam_pclk    ;
  logic s_oe_cam_hsync   ;
  logic s_oe_cam_data0   ;
  logic s_oe_cam_data1   ;
  logic s_oe_cam_data2   ;
  logic s_oe_cam_data3   ;
  logic s_oe_cam_data4   ;
  logic s_oe_cam_data5   ;
  logic s_oe_cam_data6   ;
  logic s_oe_cam_data7   ;
  logic s_oe_cam_vsync   ;
  logic s_oe_sdio_clk    ;
  logic s_oe_sdio_cmd    ;
  logic s_oe_sdio_data0  ;
  logic s_oe_sdio_data1  ;
  logic s_oe_sdio_data2  ;
  logic s_oe_sdio_data3  ;
  logic s_oe_i2c0_sda    ;
  logic s_oe_i2c0_scl    ;
  logic s_oe_i2s0_sck    ;
  logic s_oe_i2s0_ws     ;
  logic s_oe_i2s0_sdi    ;
  logic s_oe_i2s1_sdi    ;

  //***********************************************************
  //********** OTHER PAD FRAME SIGNALS ************************
  //***********************************************************

  logic s_ref_clk        ;
  logic s_rstn           ;

  logic s_jtag_tck       ;
  logic s_jtag_tdi       ;
  logic s_jtag_tdo       ;
  logic s_jtag_tms       ;
  logic s_jtag_trst      ;

  //***********************************************************
  //********** SOC TO SAFE DOMAINS SIGNALS ********************
  //***********************************************************

  logic                        s_test_clk;
  logic                        s_slow_clk;
  logic                        s_sel_fll_clk;

  logic [11:0]                 s_pm_cfg_data;
  logic                        s_pm_cfg_req;
  logic                        s_pm_cfg_ack;

  logic                        s_cluster_busy;

  logic                        s_soc_tck;
  logic                        s_soc_trstn;
  logic                        s_soc_tms;
  logic                        s_soc_tdi;

  logic                        s_test_mode;
  logic                        s_dft_cg_enable;
  logic                        s_mode_select;

  logic [31:0]                 s_gpio_out;
  logic [31:0]                 s_gpio_in;
  logic [31:0]                 s_gpio_dir;
  logic [191:0]                s_gpio_cfg;

  logic                        s_rf_tx_clk;
  logic                        s_rf_tx_oeb;
  logic                        s_rf_tx_enb;
  logic                        s_rf_tx_mode;
  logic                        s_rf_tx_vsel;
  logic                        s_rf_tx_data;
  logic                        s_rf_rx_clk;
  logic                        s_rf_rx_enb;
  logic                        s_rf_rx_data;

  logic                        s_uart_tx;
  logic                        s_uart_rx;

  logic                        s_i2c0_scl_out;
  logic                        s_i2c0_scl_in;
  logic                        s_i2c0_scl_oe;
  logic                        s_i2c0_sda_out;
  logic                        s_i2c0_sda_in;
  logic                        s_i2c0_sda_oe;
  logic                        s_i2c1_scl_out;
  logic                        s_i2c1_scl_in;
  logic                        s_i2c1_scl_oe;
  logic                        s_i2c1_sda_out;
  logic                        s_i2c1_sda_in;
  logic                        s_i2c1_sda_oe;
  logic                        s_i2s_sd0_in;
  logic                        s_i2s_sd1_in;
  logic                        s_i2s_sck_in;
  logic                        s_i2s_ws_in;
  logic                        s_i2s_sck0_out;
  logic                        s_i2s_ws0_out;
  logic [1:0]                  s_i2s_mode0_out;
  logic                        s_i2s_sck1_out;
  logic                        s_i2s_ws1_out;
  logic [1:0]                  s_i2s_mode1_out;
  logic                        s_i2s_slave_sck_oe;
  logic                        s_i2s_slave_ws_oe;
  logic                        s_spi_master0_csn0;
  logic                        s_spi_master0_csn1;
  logic                        s_spi_master0_sck;
  logic                        s_spi_master0_sdi0;
  logic                        s_spi_master0_sdi1;
  logic                        s_spi_master0_sdi2;
  logic                        s_spi_master0_sdi3;
  logic                        s_spi_master0_sdo0;
  logic                        s_spi_master0_sdo1;
  logic                        s_spi_master0_sdo2;
  logic                        s_spi_master0_sdo3;
  logic                        s_spi_master0_oen0;
  logic                        s_spi_master0_oen1;
  logic                        s_spi_master0_oen2;
  logic                        s_spi_master0_oen3;

  logic                        s_spi_master1_csn0;
  logic                        s_spi_master1_csn1;
  logic                        s_spi_master1_sck;
  logic                        s_spi_master1_sdi;
  logic                        s_spi_master1_sdo;
  logic [1:0]                  s_spi_master1_mode;

  logic                        s_sdio_clk;
  logic                        s_sdio_cmdi;
  logic                        s_sdio_cmdo;
  logic                        s_sdio_cmd_oen ;
  logic [3:0]                  s_sdio_datai;
  logic [3:0]                  s_sdio_datao;
  logic [3:0]                  s_sdio_data_oen;


  logic                        s_cam_pclk;
  logic [7:0]                  s_cam_data;
  logic                        s_cam_hsync;
  logic                        s_cam_vsync;
  logic [3:0]                  s_timer0;
  logic [3:0]                  s_timer1;
  logic [3:0]                  s_timer2;
  logic [3:0]                  s_timer3;

  logic                        s_jtag_shift_dr;
  logic                        s_jtag_update_dr;
  logic                        s_jtag_capture_dr;

  logic                        s_axireg_sel;
  logic                        s_axireg_tdi;
  logic                        s_axireg_tdo;

  logic [7:0]                  s_soc_jtag_regi;
  logic [7:0]                  s_soc_jtag_rego;

  logic                        s_rstn_por;
  logic                        s_cluster_pow;
  logic                        s_cluster_byp;

  logic                        s_dma_pe_irq_ack;
  logic                        s_dma_pe_irq_valid;

  logic [127:0]                s_pad_mux_soc;
  logic [383:0]                s_pad_cfg_soc;

  //***********************************************************
  //********** SOC TO CLUSTER DOMAINS SIGNALS *****************
  //***********************************************************

  logic                        s_dma_pe_evt_ack;
  logic                        s_dma_pe_evt_valid;
  logic                        s_dma_pe_int_ack;
  logic                        s_dma_pe_int_valid;
  logic                        s_pf_evt_ack;
  logic                        s_pf_evt_valid;

  logic [BUFFER_WIDTH-1:0]     s_event_writetoken;
  logic [BUFFER_WIDTH-1:0]     s_event_readpointer;
  logic [EVENT_WIDTH-1:0]      s_event_dataasync;
  logic                        s_cluster_irq;

  logic                        s_bootsel;

  APB_BUS        apb_debug();
  XBAR_TCDM_BUS  lint_debug();

  //***********************************************************
  //********** PAD FRAME **************************************
  //***********************************************************

  pad_frame pad_frame_i
  (
        .pad_cfg_i             ( s_pad_cfg              ),
        .ref_clk_o             ( s_ref_clk              ),
        .rstn_o                ( s_rstn                 ),
        .jtag_tdo_i            ( s_jtag_tdo             ),
        .jtag_tck_o            ( s_jtag_tck             ),
        .jtag_tdi_o            ( s_jtag_tdi             ),
        .jtag_tms_o            ( s_jtag_tms             ),
        .jtag_trst_o           ( s_jtag_trst            ),

        .oe_spim_sdio0_i       ( s_oe_spim_sdio0        ),
        .oe_spim_sdio1_i       ( s_oe_spim_sdio1        ),
        .oe_spim_sdio2_i       ( s_oe_spim_sdio2        ),
        .oe_spim_sdio3_i       ( s_oe_spim_sdio3        ),
        .oe_spim_csn0_i        ( s_oe_spim_csn0         ),
        .oe_spim_csn1_i        ( s_oe_spim_csn1         ),
        .oe_spim_sck_i         ( s_oe_spim_sck          ),
        .oe_sdio_clk_i         ( s_oe_sdio_clk          ),
        .oe_sdio_cmd_i         ( s_oe_sdio_cmd          ),
        .oe_sdio_data0_i       ( s_oe_sdio_data0        ),
        .oe_sdio_data1_i       ( s_oe_sdio_data1        ),
        .oe_sdio_data2_i       ( s_oe_sdio_data2        ),
        .oe_sdio_data3_i       ( s_oe_sdio_data3        ),
        .oe_i2s0_sck_i         ( s_oe_i2s0_sck          ),
        .oe_i2s0_ws_i          ( s_oe_i2s0_ws           ),
        .oe_i2s0_sdi_i         ( s_oe_i2s0_sdi          ),
        .oe_i2s1_sdi_i         ( s_oe_i2s1_sdi          ),
        .oe_cam_pclk_i         ( s_oe_cam_pclk          ),
        .oe_cam_hsync_i        ( s_oe_cam_hsync         ),
        .oe_cam_data0_i        ( s_oe_cam_data0         ),
        .oe_cam_data1_i        ( s_oe_cam_data1         ),
        .oe_cam_data2_i        ( s_oe_cam_data2         ),
        .oe_cam_data3_i        ( s_oe_cam_data3         ),
        .oe_cam_data4_i        ( s_oe_cam_data4         ),
        .oe_cam_data5_i        ( s_oe_cam_data5         ),
        .oe_cam_data6_i        ( s_oe_cam_data6         ),
        .oe_cam_data7_i        ( s_oe_cam_data7         ),
        .oe_cam_vsync_i        ( s_oe_cam_vsync         ),
        .oe_i2c0_sda_i         ( s_oe_i2c0_sda          ),
        .oe_i2c0_scl_i         ( s_oe_i2c0_scl          ),
        .oe_uart_rx_i          ( s_oe_uart_rx           ),
        .oe_uart_tx_i          ( s_oe_uart_tx           ),

        .out_spim_sdio0_i      ( s_out_spim_sdio0       ),
        .out_spim_sdio1_i      ( s_out_spim_sdio1       ),
        .out_spim_sdio2_i      ( s_out_spim_sdio2       ),
        .out_spim_sdio3_i      ( s_out_spim_sdio3       ),
        .out_spim_csn0_i       ( s_out_spim_csn0        ),
        .out_spim_csn1_i       ( s_out_spim_csn1        ),
        .out_spim_sck_i        ( s_out_spim_sck         ),
        .out_sdio_clk_i        ( s_out_sdio_clk         ),
        .out_sdio_cmd_i        ( s_out_sdio_cmd         ),
        .out_sdio_data0_i      ( s_out_sdio_data0       ),
        .out_sdio_data1_i      ( s_out_sdio_data1       ),
        .out_sdio_data2_i      ( s_out_sdio_data2       ),
        .out_sdio_data3_i      ( s_out_sdio_data3       ),
        .out_i2s0_sck_i        ( s_out_i2s0_sck         ),
        .out_i2s0_ws_i         ( s_out_i2s0_ws          ),
        .out_i2s0_sdi_i        ( s_out_i2s0_sdi         ),
        .out_i2s1_sdi_i        ( s_out_i2s1_sdi         ),
        .out_cam_pclk_i        ( s_out_cam_pclk         ),
        .out_cam_hsync_i       ( s_out_cam_hsync        ),
        .out_cam_data0_i       ( s_out_cam_data0        ),
        .out_cam_data1_i       ( s_out_cam_data1        ),
        .out_cam_data2_i       ( s_out_cam_data2        ),
        .out_cam_data3_i       ( s_out_cam_data3        ),
        .out_cam_data4_i       ( s_out_cam_data4        ),
        .out_cam_data5_i       ( s_out_cam_data5        ),
        .out_cam_data6_i       ( s_out_cam_data6        ),
        .out_cam_data7_i       ( s_out_cam_data7        ),
        .out_cam_vsync_i       ( s_out_cam_vsync        ),
        .out_i2c0_sda_i        ( s_out_i2c0_sda         ),
        .out_i2c0_scl_i        ( s_out_i2c0_scl         ),
        .out_uart_rx_i         ( s_out_uart_rx          ),
        .out_uart_tx_i         ( s_out_uart_tx          ),

        .in_spim_sdio0_o       ( s_in_spim_sdio0        ),
        .in_spim_sdio1_o       ( s_in_spim_sdio1        ),
        .in_spim_sdio2_o       ( s_in_spim_sdio2        ),
        .in_spim_sdio3_o       ( s_in_spim_sdio3        ),
        .in_spim_csn0_o        ( s_in_spim_csn0         ),
        .in_spim_csn1_o        ( s_in_spim_csn1         ),
        .in_spim_sck_o         ( s_in_spim_sck          ),
        .in_sdio_clk_o         ( s_in_sdio_clk          ),
        .in_sdio_cmd_o         ( s_in_sdio_cmd          ),
        .in_sdio_data0_o       ( s_in_sdio_data0        ),
        .in_sdio_data1_o       ( s_in_sdio_data1        ),
        .in_sdio_data2_o       ( s_in_sdio_data2        ),
        .in_sdio_data3_o       ( s_in_sdio_data3        ),
        .in_i2s0_sck_o         ( s_in_i2s0_sck          ),
        .in_i2s0_ws_o          ( s_in_i2s0_ws           ),
        .in_i2s0_sdi_o         ( s_in_i2s0_sdi          ),
        .in_i2s1_sdi_o         ( s_in_i2s1_sdi          ),
        .in_cam_pclk_o         ( s_in_cam_pclk          ),
        .in_cam_hsync_o        ( s_in_cam_hsync         ),
        .in_cam_data0_o        ( s_in_cam_data0         ),
        .in_cam_data1_o        ( s_in_cam_data1         ),
        .in_cam_data2_o        ( s_in_cam_data2         ),
        .in_cam_data3_o        ( s_in_cam_data3         ),
        .in_cam_data4_o        ( s_in_cam_data4         ),
        .in_cam_data5_o        ( s_in_cam_data5         ),
        .in_cam_data6_o        ( s_in_cam_data6         ),
        .in_cam_data7_o        ( s_in_cam_data7         ),
        .in_cam_vsync_o        ( s_in_cam_vsync         ),
        .in_i2c0_sda_o         ( s_in_i2c0_sda          ),
        .in_i2c0_scl_o         ( s_in_i2c0_scl          ),
        .in_uart_rx_o          ( s_in_uart_rx           ),
        .in_uart_tx_o          ( s_in_uart_tx           ),
        .bootsel_o             ( s_bootsel              ),

        //EXT CHIP to PAD
        .pad_spim_sdio0        ( pad_spim_sdio0         ),
        .pad_spim_sdio1        ( pad_spim_sdio1         ),
        .pad_spim_sdio2        ( pad_spim_sdio2         ),
        .pad_spim_sdio3        ( pad_spim_sdio3         ),
        .pad_spim_csn0         ( pad_spim_csn0          ),
        .pad_spim_csn1         ( pad_spim_csn1          ),
        .pad_spim_sck          ( pad_spim_sck           ),
        .pad_sdio_clk          ( pad_sdio_clk           ),
        .pad_sdio_cmd          ( pad_sdio_cmd           ),
        .pad_sdio_data0        ( pad_sdio_data0         ),
        .pad_sdio_data1        ( pad_sdio_data1         ),
        .pad_sdio_data2        ( pad_sdio_data2         ),
        .pad_sdio_data3        ( pad_sdio_data3         ),
        .pad_i2s0_sck          ( pad_i2s0_sck           ),
        .pad_i2s0_ws           ( pad_i2s0_ws            ),
        .pad_i2s0_sdi          ( pad_i2s0_sdi           ),
        .pad_i2s1_sdi          ( pad_i2s1_sdi           ),
        .pad_cam_pclk          ( pad_cam_pclk           ),
        .pad_cam_hsync         ( pad_cam_hsync          ),
        .pad_cam_data0         ( pad_cam_data0          ),
        .pad_cam_data1         ( pad_cam_data1          ),
        .pad_cam_data2         ( pad_cam_data2          ),
        .pad_cam_data3         ( pad_cam_data3          ),
        .pad_cam_data4         ( pad_cam_data4          ),
        .pad_cam_data5         ( pad_cam_data5          ),
        .pad_cam_data6         ( pad_cam_data6          ),
        .pad_cam_data7         ( pad_cam_data7          ),
        .pad_cam_vsync         ( pad_cam_vsync          ),
        .pad_i2c0_sda          ( pad_i2c0_sda           ),
        .pad_i2c0_scl          ( pad_i2c0_scl           ),
        .pad_uart_rx           ( pad_uart_rx            ),
        .pad_uart_tx           ( pad_uart_tx            ),

        .pad_bootsel           ( pad_bootsel            ),
        .pad_reset_n           ( pad_reset_n            ),
        .pad_jtag_tck          ( pad_jtag_tck           ),
        .pad_jtag_tdi          ( pad_jtag_tdi           ),
        .pad_jtag_tdo          ( pad_jtag_tdo           ),
        .pad_jtag_tms          ( pad_jtag_tms           ),
        .pad_jtag_trst         ( pad_jtag_trst          ),
        .pad_xtal_in           ( pad_xtal_in            )

   );

  //***********************************************************
  //********** SAFE DOMAIN ************************************
  //***********************************************************
   safe_domain safe_domain_i (

        .ref_clk_i                  ( s_ref_clk                   ),
        .slow_clk_o                 ( s_slow_clk                  ),
        .rst_ni                     ( s_rstn                     ),

        .rst_no                     ( s_rstn_por                  ),

        .test_clk_o                 ( s_test_clk                  ),
        .test_mode_o                ( s_test_mode                 ),
        .mode_select_o              ( s_mode_select               ),
        .dft_cg_enable_o            ( s_dft_cg_enable             ),

        .pad_cfg_o                  ( s_pad_cfg                   ),

        .pad_cfg_i                  ( s_pad_cfg_soc               ),
        .pad_mux_i                  ( s_pad_mux_soc               ),

        .gpio_out_i                 ( s_gpio_out                  ),
        .gpio_in_o                  ( s_gpio_in                   ),
        .gpio_dir_i                 ( s_gpio_dir                  ),
        .gpio_cfg_i                 ( s_gpio_cfg                  ),

        .uart_tx_i                  ( s_uart_tx                   ),
        .uart_rx_o                  ( s_uart_rx                   ),

        .i2c0_scl_out_i             ( s_i2c0_scl_out              ),
        .i2c0_scl_in_o              ( s_i2c0_scl_in               ),
        .i2c0_scl_oe_i              ( s_i2c0_scl_oe               ),
        .i2c0_sda_out_i             ( s_i2c0_sda_out              ),
        .i2c0_sda_in_o              ( s_i2c0_sda_in               ),
        .i2c0_sda_oe_i              ( s_i2c0_sda_oe               ),

        .i2c1_scl_out_i             ( s_i2c1_scl_out              ),
        .i2c1_scl_in_o              ( s_i2c1_scl_in               ),
        .i2c1_scl_oe_i              ( s_i2c1_scl_oe               ),
        .i2c1_sda_out_i             ( s_i2c1_sda_out              ),
        .i2c1_sda_in_o              ( s_i2c1_sda_in               ),
        .i2c1_sda_oe_i              ( s_i2c1_sda_oe               ),

        .i2s_slave_sd0_o            ( s_i2s_sd0_in                ),
        .i2s_slave_sd1_o            ( s_i2s_sd1_in                ),
        .i2s_slave_ws_o             ( s_i2s_ws_in                 ),
        .i2s_slave_ws_i             ( s_i2s_ws0_out               ),
        .i2s_slave_ws_oe            ( s_i2s_slave_ws_oe           ),
        .i2s_slave_sck_o            ( s_i2s_sck_in                ),
        .i2s_slave_sck_i            ( s_i2s_sck0_out              ),
        .i2s_slave_sck_oe           ( s_i2s_slave_sck_oe          ),

        .spi_master0_csn0_i         ( s_spi_master0_csn0          ),
        .spi_master0_csn1_i         ( s_spi_master0_csn1          ),
        .spi_master0_sck_i          ( s_spi_master0_sck           ),
        .spi_master0_sdi0_o         ( s_spi_master0_sdi0          ),
        .spi_master0_sdi1_o         ( s_spi_master0_sdi1          ),
        .spi_master0_sdi2_o         ( s_spi_master0_sdi2          ),
        .spi_master0_sdi3_o         ( s_spi_master0_sdi3          ),
        .spi_master0_sdo0_i         ( s_spi_master0_sdo0          ),
        .spi_master0_sdo1_i         ( s_spi_master0_sdo1          ),
        .spi_master0_sdo2_i         ( s_spi_master0_sdo2          ),
        .spi_master0_sdo3_i         ( s_spi_master0_sdo3          ),
<<<<<<< HEAD
        .spi_master0_mode_i         ( s_spi_master0_mode          ),
=======
        .spi_master0_oen0_i         ( s_spi_master0_oen0          ),
        .spi_master0_oen1_i         ( s_spi_master0_oen1          ),
        .spi_master0_oen2_i         ( s_spi_master0_oen2          ),
        .spi_master0_oen3_i         ( s_spi_master0_oen3          ),

`endif
>>>>>>> 657332b5
        .spi_master1_csn0_i         ( 1'b1                        ),
        .spi_master1_csn1_i         ( 1'b1                        ),
        .spi_master1_sck_i          ( 1'b0                        ),
        .spi_master1_sdi_o          (                             ),
        .spi_master1_sdo_i          ( 1'b0                        ),
        .spi_master1_mode_i         ( 2'b00                       ),

        .sdio_clk_i                 ( s_sdio_clk                  ),
        .sdio_cmd_i                 ( s_sdio_cmdo                 ),
        .sdio_cmd_o                 ( s_sdio_cmdi                 ),
        .sdio_cmd_oen_i             ( s_sdio_cmd_oen              ),
        .sdio_data_i                ( s_sdio_datao                ),
        .sdio_data_o                ( s_sdio_datai                ),
        .sdio_data_oen_i            ( s_sdio_data_oen             ),

        .cam_pclk_o                 ( s_cam_pclk                  ),
        .cam_data_o                 ( s_cam_data                  ),
        .cam_hsync_o                ( s_cam_hsync                 ),
        .cam_vsync_o                ( s_cam_vsync                 ),

        .timer0_i                   ( s_timer0                    ),
        .timer1_i                   ( s_timer1                    ),
        .timer2_i                   ( s_timer2                    ),
        .timer3_i                   ( s_timer3                    ),

        .out_spim_sdio0_o           ( s_out_spim_sdio0            ),
        .out_spim_sdio1_o           ( s_out_spim_sdio1            ),
        .out_spim_sdio2_o           ( s_out_spim_sdio2            ),
        .out_spim_sdio3_o           ( s_out_spim_sdio3            ),
        .out_spim_csn0_o            ( s_out_spim_csn0             ),
        .out_spim_csn1_o            ( s_out_spim_csn1             ),
        .out_spim_sck_o             ( s_out_spim_sck              ),

        .out_sdio_clk_o             ( s_out_sdio_clk              ),
        .out_sdio_cmd_o             ( s_out_sdio_cmd              ),
        .out_sdio_data0_o           ( s_out_sdio_data0            ),
        .out_sdio_data1_o           ( s_out_sdio_data1            ),
        .out_sdio_data2_o           ( s_out_sdio_data2            ),
        .out_sdio_data3_o           ( s_out_sdio_data3            ),

        .out_uart_rx_o              ( s_out_uart_rx               ),
        .out_uart_tx_o              ( s_out_uart_tx               ),

        .out_cam_pclk_o             ( s_out_cam_pclk              ),
        .out_cam_hsync_o            ( s_out_cam_hsync             ),
        .out_cam_data0_o            ( s_out_cam_data0             ),
        .out_cam_data1_o            ( s_out_cam_data1             ),
        .out_cam_data2_o            ( s_out_cam_data2             ),
        .out_cam_data3_o            ( s_out_cam_data3             ),
        .out_cam_data4_o            ( s_out_cam_data4             ),
        .out_cam_data5_o            ( s_out_cam_data5             ),
        .out_cam_data6_o            ( s_out_cam_data6             ),
        .out_cam_data7_o            ( s_out_cam_data7             ),
        .out_cam_vsync_o            ( s_out_cam_vsync             ),

        .out_i2c0_sda_o             ( s_out_i2c0_sda              ),
        .out_i2c0_scl_o             ( s_out_i2c0_scl              ),
        .out_i2s0_sck_o             ( s_out_i2s0_sck              ),
        .out_i2s0_ws_o              ( s_out_i2s0_ws               ),
        .out_i2s0_sdi_o             ( s_out_i2s0_sdi              ),
        .out_i2s1_sdi_o             ( s_out_i2s1_sdi              ),

        .in_spim_sdio0_i            ( s_in_spim_sdio0             ),
        .in_spim_sdio1_i            ( s_in_spim_sdio1             ),
        .in_spim_sdio2_i            ( s_in_spim_sdio2             ),
        .in_spim_sdio3_i            ( s_in_spim_sdio3             ),
        .in_spim_csn0_i             ( s_in_spim_csn0              ),
        .in_spim_csn1_i             ( s_in_spim_csn1              ),
        .in_spim_sck_i              ( s_in_spim_sck               ),

        .in_sdio_clk_i              ( s_in_sdio_clk               ),
        .in_sdio_cmd_i              ( s_in_sdio_cmd               ),
        .in_sdio_data0_i            ( s_in_sdio_data0             ),
        .in_sdio_data1_i            ( s_in_sdio_data1             ),
        .in_sdio_data2_i            ( s_in_sdio_data2             ),
        .in_sdio_data3_i            ( s_in_sdio_data3             ),

        .in_uart_rx_i               ( s_in_uart_rx                ),
        .in_uart_tx_i               ( s_in_uart_tx                ),
        .in_cam_pclk_i              ( s_in_cam_pclk               ),
        .in_cam_hsync_i             ( s_in_cam_hsync              ),
        .in_cam_data0_i             ( s_in_cam_data0              ),
        .in_cam_data1_i             ( s_in_cam_data1              ),
        .in_cam_data2_i             ( s_in_cam_data2              ),
        .in_cam_data3_i             ( s_in_cam_data3              ),
        .in_cam_data4_i             ( s_in_cam_data4              ),
        .in_cam_data5_i             ( s_in_cam_data5              ),
        .in_cam_data6_i             ( s_in_cam_data6              ),
        .in_cam_data7_i             ( s_in_cam_data7              ),
        .in_cam_vsync_i             ( s_in_cam_vsync              ),

        .in_i2c0_sda_i              ( s_in_i2c0_sda               ),
        .in_i2c0_scl_i              ( s_in_i2c0_scl               ),
        .in_i2s0_sck_i              ( s_in_i2s0_sck               ),
        .in_i2s0_ws_i               ( s_in_i2s0_ws                ),
        .in_i2s0_sdi_i              ( s_in_i2s0_sdi               ),
        .in_i2s1_sdi_i              ( s_in_i2s1_sdi               ),

        .oe_spim_sdio0_o            ( s_oe_spim_sdio0             ),
        .oe_spim_sdio1_o            ( s_oe_spim_sdio1             ),
        .oe_spim_sdio2_o            ( s_oe_spim_sdio2             ),
        .oe_spim_sdio3_o            ( s_oe_spim_sdio3             ),
        .oe_spim_csn0_o             ( s_oe_spim_csn0              ),
        .oe_spim_csn1_o             ( s_oe_spim_csn1              ),
        .oe_spim_sck_o              ( s_oe_spim_sck               ),

        .oe_sdio_clk_o              ( s_oe_sdio_clk               ),
        .oe_sdio_cmd_o              ( s_oe_sdio_cmd               ),
        .oe_sdio_data0_o            ( s_oe_sdio_data0             ),
        .oe_sdio_data1_o            ( s_oe_sdio_data1             ),
        .oe_sdio_data2_o            ( s_oe_sdio_data2             ),
        .oe_sdio_data3_o            ( s_oe_sdio_data3             ),

        .oe_uart_rx_o               ( s_oe_uart_rx                ),
        .oe_uart_tx_o               ( s_oe_uart_tx                ),
        .oe_cam_pclk_o              ( s_oe_cam_pclk               ),
        .oe_cam_hsync_o             ( s_oe_cam_hsync              ),
        .oe_cam_data0_o             ( s_oe_cam_data0              ),
        .oe_cam_data1_o             ( s_oe_cam_data1              ),
        .oe_cam_data2_o             ( s_oe_cam_data2              ),
        .oe_cam_data3_o             ( s_oe_cam_data3              ),
        .oe_cam_data4_o             ( s_oe_cam_data4              ),
        .oe_cam_data5_o             ( s_oe_cam_data5              ),
        .oe_cam_data6_o             ( s_oe_cam_data6              ),
        .oe_cam_data7_o             ( s_oe_cam_data7              ),
        .oe_cam_vsync_o             ( s_oe_cam_vsync              ),

        .oe_i2c0_sda_o              ( s_oe_i2c0_sda               ),
        .oe_i2c0_scl_o              ( s_oe_i2c0_scl               ),
        .oe_i2s0_sck_o              ( s_oe_i2s0_sck               ),
        .oe_i2s0_ws_o               ( s_oe_i2s0_ws                ),
        .oe_i2s0_sdi_o              ( s_oe_i2s0_sdi               ),
        .oe_i2s1_sdi_o              ( s_oe_i2s1_sdi               ),

        .*
   );

   // SOC DOMAIN
   soc_domain #(
      .CORE_TYPE          ( CORE_TYPE                  ),
      .USE_FPU            ( USE_FPU                    ),
      .AXI_ADDR_WIDTH     ( AXI_ADDR_WIDTH             ),
      .AXI_DATA_IN_WIDTH  ( AXI_CLUSTER_SOC_DATA_WIDTH ),
      .AXI_DATA_OUT_WIDTH ( AXI_SOC_CLUSTER_DATA_WIDTH ),
      .AXI_ID_IN_WIDTH    ( AXI_CLUSTER_SOC_ID_WIDTH   ),
      .AXI_ID_OUT_WIDTH   ( AXI_SOC_CLUSTER_ID_WIDTH   ),
      .AXI_USER_WIDTH     ( AXI_USER_WIDTH             ),
      .AXI_STRB_IN_WIDTH  ( AXI_CLUSTER_SOC_STRB_WIDTH ),
      .AXI_STRB_OUT_WIDTH ( AXI_SOC_CLUSTER_STRB_WIDTH ),
      .BUFFER_WIDTH       ( BUFFER_WIDTH               ),
      .EVNT_WIDTH         ( EVENT_WIDTH                )
   ) soc_domain_i (

        .ref_clk_i                    ( s_ref_clk                        ),
        .slow_clk_i                   ( s_slow_clk                       ),
        .test_clk_i                   ( s_test_clk                       ),

        .rstn_glob_i                  ( s_rstn_por                       ),

        .mode_select_i                ( s_mode_select                    ),
        .dft_cg_enable_i              ( s_dft_cg_enable                  ),
        .dft_test_mode_i              ( s_test_mode                      ),

        .bootsel_i                    ( s_bootsel                        ),

        .jtag_tck_i                   ( s_jtag_tck                       ),
        .jtag_trst_ni                 ( s_jtag_trst                      ),
        .jtag_tms_i                   ( s_jtag_tms                       ),
        .jtag_tdi_i                   ( s_jtag_tdi                       ),
        .jtag_tdo_o                   ( s_jtag_tdo                       ),

        .pad_cfg_o                    ( s_pad_cfg_soc                    ),
        .pad_mux_o                    ( s_pad_mux_soc                    ),

        .gpio_in_i                    ( s_gpio_in                        ),
        .gpio_out_o                   ( s_gpio_out                       ),
        .gpio_dir_o                   ( s_gpio_dir                       ),
        .gpio_cfg_o                   ( s_gpio_cfg                       ),

        .uart_tx_o                    ( s_uart_tx                        ),
        .uart_rx_i                    ( s_uart_rx                        ),

        .cam_clk_i                    ( s_cam_pclk                       ),
        .cam_data_i                   ( s_cam_data                       ),
        .cam_hsync_i                  ( s_cam_hsync                      ),
        .cam_vsync_i                  ( s_cam_vsync                      ),

        .timer_ch0_o                  ( s_timer0                         ),
        .timer_ch1_o                  ( s_timer1                         ),
        .timer_ch2_o                  ( s_timer2                         ),
        .timer_ch3_o                  ( s_timer3                         ),

        .i2c0_scl_i                   ( s_i2c0_scl_in                    ),
        .i2c0_scl_o                   ( s_i2c0_scl_out                   ),
        .i2c0_scl_oe_o                ( s_i2c0_scl_oe                    ),
        .i2c0_sda_i                   ( s_i2c0_sda_in                    ),
        .i2c0_sda_o                   ( s_i2c0_sda_out                   ),
        .i2c0_sda_oe_o                ( s_i2c0_sda_oe                    ),

        .i2c1_scl_i                   ( s_i2c1_scl_in                    ),
        .i2c1_scl_o                   ( s_i2c1_scl_out                   ),
        .i2c1_scl_oe_o                ( s_i2c1_scl_oe                    ),
        .i2c1_sda_i                   ( s_i2c1_sda_in                    ),
        .i2c1_sda_o                   ( s_i2c1_sda_out                   ),
        .i2c1_sda_oe_o                ( s_i2c1_sda_oe                    ),

        .i2s_slave_sd0_i              ( s_i2s_sd0_in                     ),
        .i2s_slave_sd1_i              ( s_i2s_sd1_in                     ),
        .i2s_slave_ws_i               ( s_i2s_ws_in                      ),
        .i2s_slave_ws_o               ( s_i2s_ws0_out                    ),
        .i2s_slave_ws_oe              ( s_i2s_slave_ws_oe                ),
        .i2s_slave_sck_i              ( s_i2s_sck_in                     ),
        .i2s_slave_sck_o              ( s_i2s_sck0_out                   ),
        .i2s_slave_sck_oe             ( s_i2s_slave_sck_oe               ),

        .spi_master0_clk_o            ( s_spi_master0_sck                ),
        .spi_master0_csn0_o           ( s_spi_master0_csn0               ),
        .spi_master0_csn1_o           ( s_spi_master0_csn1               ),
        .spi_master0_oen0_o           ( s_spi_master0_oen0               ),
        .spi_master0_oen1_o           ( s_spi_master0_oen1               ),
        .spi_master0_oen2_o           ( s_spi_master0_oen2               ),
        .spi_master0_oen3_o           ( s_spi_master0_oen3               ),
        .spi_master0_sdo0_o           ( s_spi_master0_sdo0               ),
        .spi_master0_sdo1_o           ( s_spi_master0_sdo1               ),
        .spi_master0_sdo2_o           ( s_spi_master0_sdo2               ),
        .spi_master0_sdo3_o           ( s_spi_master0_sdo3               ),
        .spi_master0_sdi0_i           ( s_spi_master0_sdi0               ),
        .spi_master0_sdi1_i           ( s_spi_master0_sdi1               ),
        .spi_master0_sdi2_i           ( s_spi_master0_sdi2               ),
        .spi_master0_sdi3_i           ( s_spi_master0_sdi3               ),

        .sdio_clk_o                   ( s_sdio_clk                       ),
        .sdio_cmd_o                   ( s_sdio_cmdo                      ),
        .sdio_cmd_i                   ( s_sdio_cmdi                      ),
        .sdio_cmd_oen_o               ( s_sdio_cmd_oen                   ),
        .sdio_data_o                  ( s_sdio_datao                     ),
        .sdio_data_i                  ( s_sdio_datai                     ),
        .sdio_data_oen_o              ( s_sdio_data_oen                  ),

        .cluster_busy_i               ( s_cluster_busy                   ),

        .cluster_events_wt_o          ( s_event_writetoken               ),
        .cluster_events_rp_i          ( s_event_readpointer              ),
        .cluster_events_da_o          ( s_event_dataasync                ),

        .cluster_irq_o                ( s_cluster_irq                    ),

        .dma_pe_evt_ack_o             ( s_dma_pe_evt_ack                 ),
        .dma_pe_evt_valid_i           ( s_dma_pe_evt_valid               ),
        .dma_pe_irq_ack_o             ( s_dma_pe_irq_ack                 ),
        .dma_pe_irq_valid_i           ( s_dma_pe_irq_valid               ),
        .pf_evt_ack_o                 ( s_pf_evt_ack                     ),
        .pf_evt_valid_i               ( s_pf_evt_valid                   ),

        .cluster_pow_o                ( s_cluster_pow                    ),
        .cluster_byp_o                ( s_cluster_byp                    ),

        .data_slave_aw_writetoken_i   ( '0                               ),
        .data_slave_aw_addr_i         ( '0                               ),
        .data_slave_aw_prot_i         ( '0                               ),
        .data_slave_aw_region_i       ( '0                               ),
        .data_slave_aw_len_i          ( '0                               ),
        .data_slave_aw_size_i         ( '0                               ),
        .data_slave_aw_burst_i        ( '0                               ),
        .data_slave_aw_lock_i         ( '0                               ),
        .data_slave_aw_cache_i        ( '0                               ),
        .data_slave_aw_qos_i          ( '0                               ),
        .data_slave_aw_id_i           ( '0                               ),
        .data_slave_aw_user_i         ( '0                               ),
        .data_slave_aw_readpointer_o  (                                  ),

        .data_slave_ar_writetoken_i   ( '0                               ),
        .data_slave_ar_addr_i         ( '0                               ),
        .data_slave_ar_prot_i         ( '0                               ),
        .data_slave_ar_region_i       ( '0                               ),
        .data_slave_ar_len_i          ( '0                               ),
        .data_slave_ar_size_i         ( '0                               ),
        .data_slave_ar_burst_i        ( '0                               ),
        .data_slave_ar_lock_i         ( '0                               ),
        .data_slave_ar_cache_i        ( '0                               ),
        .data_slave_ar_qos_i          ( '0                               ),
        .data_slave_ar_id_i           ( '0                               ),
        .data_slave_ar_user_i         ( '0                               ),
        .data_slave_ar_readpointer_o  (                                  ),

        .data_slave_w_writetoken_i    ( '0                               ),
        .data_slave_w_data_i          ( '0                               ),
        .data_slave_w_strb_i          ( '0                               ),
        .data_slave_w_user_i          ( '0                               ),
        .data_slave_w_last_i          ( '0                               ),
        .data_slave_w_readpointer_o   (                                  ),

        .data_slave_r_writetoken_o    (                                  ),
        .data_slave_r_data_o          (                                  ),
        .data_slave_r_resp_o          (                                  ),
        .data_slave_r_last_o          (                                  ),
        .data_slave_r_id_o            (                                  ),
        .data_slave_r_user_o          (                                  ),
        .data_slave_r_readpointer_i   ( '0                               ),

        .data_slave_b_writetoken_o    (                                  ),
        .data_slave_b_resp_o          (                                  ),
        .data_slave_b_id_o            (                                  ),
        .data_slave_b_user_o          (                                  ),
        .data_slave_b_readpointer_i   ( '0                               ),

        .data_master_aw_writetoken_o  (                                  ),
        .data_master_aw_addr_o        (                                  ),
        .data_master_aw_prot_o        (                                  ),
        .data_master_aw_region_o      (                                  ),
        .data_master_aw_len_o         (                                  ),
        .data_master_aw_size_o        (                                  ),
        .data_master_aw_burst_o       (                                  ),
        .data_master_aw_lock_o        (                                  ),
        .data_master_aw_cache_o       (                                  ),
        .data_master_aw_qos_o         (                                  ),
        .data_master_aw_id_o          (                                  ),
        .data_master_aw_user_o        (                                  ),
        .data_master_aw_readpointer_i ( '0                               ),

        .data_master_ar_writetoken_o  (                                  ),
        .data_master_ar_addr_o        (                                  ),
        .data_master_ar_prot_o        (                                  ),
        .data_master_ar_region_o      (                                  ),
        .data_master_ar_len_o         (                                  ),
        .data_master_ar_size_o        (                                  ),
        .data_master_ar_burst_o       (                                  ),
        .data_master_ar_lock_o        (                                  ),
        .data_master_ar_cache_o       (                                  ),
        .data_master_ar_qos_o         (                                  ),
        .data_master_ar_id_o          (                                  ),
        .data_master_ar_user_o        (                                  ),
        .data_master_ar_readpointer_i ( '0                               ),

        .data_master_w_writetoken_o   (                                  ),
        .data_master_w_data_o         (                                  ),
        .data_master_w_strb_o         (                                  ),
        .data_master_w_user_o         (                                  ),
        .data_master_w_last_o         (                                  ),
        .data_master_w_readpointer_i  ( '0                               ),

        .data_master_r_writetoken_i   ( '0                               ),
        .data_master_r_data_i         ( '0                               ),
        .data_master_r_resp_i         ( '0                               ),
        .data_master_r_last_i         ( '0                               ),
        .data_master_r_id_i           ( '0                               ),
        .data_master_r_user_i         ( '0                               ),
        .data_master_r_readpointer_o  (                                  ),

        .data_master_b_writetoken_i   ( '0                               ),
        .data_master_b_resp_i         ( '0                               ),
        .data_master_b_id_i           ( '0                               ),
        .data_master_b_user_i         ( '0                               ),
        .data_master_b_readpointer_o  (                                  ),

        .cluster_clk_o                (                                  ),
        .cluster_rstn_o               (                                  ),

        .cluster_rtc_o                (                                  ),
        .cluster_fetch_enable_o       (                                  ),
        .cluster_boot_addr_o          (                                  ),
        .cluster_test_en_o            (                                  ),
        .*
    );

assign s_dma_pe_evt_valid               = '0;
assign s_dma_pe_irq_valid               = '0;
assign s_pf_evt_valid                   = '0;
assign s_cluster_busy                   = '0;
assign s_so                             = '0;

endmodule
<|MERGE_RESOLUTION|>--- conflicted
+++ resolved
@@ -571,16 +571,12 @@
         .spi_master0_sdo1_i         ( s_spi_master0_sdo1          ),
         .spi_master0_sdo2_i         ( s_spi_master0_sdo2          ),
         .spi_master0_sdo3_i         ( s_spi_master0_sdo3          ),
-<<<<<<< HEAD
-        .spi_master0_mode_i         ( s_spi_master0_mode          ),
-=======
         .spi_master0_oen0_i         ( s_spi_master0_oen0          ),
         .spi_master0_oen1_i         ( s_spi_master0_oen1          ),
         .spi_master0_oen2_i         ( s_spi_master0_oen2          ),
         .spi_master0_oen3_i         ( s_spi_master0_oen3          ),
 
 `endif
->>>>>>> 657332b5
         .spi_master1_csn0_i         ( 1'b1                        ),
         .spi_master1_csn1_i         ( 1'b1                        ),
         .spi_master1_sck_i          ( 1'b0                        ),
